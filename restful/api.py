# -*- coding: utf-8; Mode: Python -*-
#
# Copyright (C) 2011 Lincoln de Sousa <lincoln@comum.org>
# Copyright 2012 Jeffrey Finkelstein <jeffrey.finkelstein@gmail.com>
#
# This program is free software: you can redistribute it and/or modify
# it under the terms of the GNU Affero General Public License as published by
# the Free Software Foundation, either version 3 of the License, or
# (at your option) any later version.
#
# This program is distributed in the hope that it will be useful,
# but WITHOUT ANY WARRANTY; without even the implied warranty of
# MERCHANTABILITY or FITNESS FOR A PARTICULAR PURPOSE.  See the
# GNU Affero General Public License for more details.
#
# You should have received a copy of the GNU Affero General Public License
# along with this program.  If not, see <http://www.gnu.org/licenses/>.

"""
    restful.api
    ~~~~~~~~~~~

    Defines a flask model that provides a generic model API to be
    exposed using REST spec.

    This module is intended to be a generic way for creating, updating,
    searching and deleting entries of an sqlalchemy model (declared with
    elixir) through a generic HTTP API.

    All models being exposed by this API are going to be validated using
    formencode validators that should be declared by the user of this
    library.

    :copyright:2011 by Lincoln de Sousa <lincoln@comum.org>
    :copyright:2012 Jeffrey Finkelstein <jeffrey.finkelstein@gmail.com>
    :license: AGPLv3, see COPYTING for more details
"""

from collections import namedtuple
import json

<<<<<<< HEAD
from dateutil.parser import parse as parse_datetime
from elixir import session
from flask import abort
from flask import Blueprint
from flask import jsonify
from flask import make_response
from flask import request
from flask.views import MethodView
from sqlalchemy.orm.exc import MultipleResultsFound
from sqlalchemy.orm.exc import NoResultFound
from sqlalchemy.types import Date
from sqlalchemy.types import DateTime

from .model import get_or_create
from .search import create_query
from .search import evaluate_functions
from .search import search

=======
__all__ = 'blueprint',
>>>>>>> 8aba507b

__all__ = 'APIManager',


def jsonify_status_code(status_code, *args, **kw):
    """Returns a jsonified response with the specified HTTP status code.

    The positional and keyword arguments are passed directly to the
    :func:`flask.jsonify` function which creates the response.

    """
    response = jsonify(*args, **kw)
    response.status_code = status_code
    return response


class API(MethodView):
    """Provides method-based dispatching for :http:request:`get`,
    :http:request:`post`, :http:request:`patch`, and :http:request:`delete`
    requests, for both collections of models and individual models.

    """
<<<<<<< HEAD
=======
    model = getattr(CONFIG['models'], modelname)

    try:
        params = getattr(CONFIG['validators'],
                         modelname)().to_python(loads(request.data))
    except (TypeError, ValueError, OverflowError):
        return dumps({'status': 'error', 'message': 'Unable to decode data'})
    except Invalid, exc:
        return dumps({'status': 'error', 'message': 'Validation error',
                      'error_list': exc.unpack_errors()})

    # Getting the list of relations that will be added later
    cols = model.get_columns()
    relations = model.get_relations()

    # Looking for what we're going to set to the model right now
    props = set(cols.keys()).intersection(params.keys()).difference(relations)
    instance = model(**dict([(i, params[i]) for i in props]))

    # Handling relations, a single level is allowed
    for col in set(relations).intersection(params.keys()):
        submodel = cols[col].property.mapper.class_
        subvalidator = getattr(CONFIG['validators'], submodel.__name__)
        for subparams in params[col]:
            subparams = subvalidator.to_python(subparams)
            subinst = submodel.get_or_create(**subparams)[0]
            getattr(instance, col).append(subinst)

    session.add(instance)
    session.commit()

    # We return a ok message and the just created instance id
    return dumps({'status': 'ok', 'message': 'You rock!', 'id': instance.id})

>>>>>>> 8aba507b

    def __init__(self, model, *args, **kw):
        """Calls the constructor of the superclass and specifies the model for
        which this class provides a ReSTful API.

        ``model`` is the :class:`elixir.entity.Entity` class of the database
        model for which this instance of the class is an API.

        """
        super(API, self).__init__(*args, **kw)
        self.model = model

    # TODO change this to have more sensible arguments
    def _update_relations(self, query, params):
        """Adds or removes models which are related to the model specified in
        the constructor of this class.

        ``query`` is a SQLAlchemy query instance that evaluates to all
        instances of the model specified in the constructor of this class that
        should be updated.

        `params`

            A dictionary with two keys ``add`` and ``remove``. Both of them
            contains a list of items that should be added or removed from
            such a relation.
        """
        fields = []
        cols = self.model.get_columns()
        relations = self.model.get_relations()
        for col in set(relations).intersection(params.keys()):
            submodel = cols[col].property.mapper.class_
            from_request = params[col]

            # Let's add new columns to the relation being managed.
            for subparams in from_request.get('add', ()):
                if 'id' in subparams:
                    subinst = submodel.get_by(id=subparams.pop('id'))
                else:
                    vssubparams = subparams
                    subinst = get_or_create(submodel, **vssubparams)[0]
                for instance in query:
                    getattr(instance, col).append(subinst)

            # Now is the time to handle relations being removed from a field
            # of the instance. We'll do nothing here if there's no id param
            for subparams in from_request.get('remove', ()):
                try:
                    remove = subparams.pop('__delete__')
                except KeyError:
                    remove = False
                if 'id' in subparams:
                    subinst = submodel.get_by(id=subparams['id'])
                else:
                    vssubparams = subparams
                    subinst = submodel.get_by(**vssubparams)
                for instance in query:
                    field = getattr(instance, col)
                    field.remove(subinst)
                if remove:
                    subinst.delete()

            fields.append(col)
        return fields

    def _search(self):
        """Defines a generic search function for the database model.

        If the query string is empty, or if the specified query is invalid for
        some reason (for example, searching for all person instances with), the
        response will be the JSON string ``{"objects": []}``.

        To search for entities meeting some criteria, the client makes a
        request to :http:get:`/api/<modelname>` with a query string containing
        the parameters of the search. The parameters of the search can involve
        filters and/or functions. In a filter, the client specifies the name of
        the field by which to filter, the operation to perform on the field,
        and the value which is the argument to that operation. In a function,
        the client specifies the name of a SQL function which is executed on
        the search results; the result of executing the function is returned to
        the client.

        The parameters of the search must be provided in JSON form as the value
        of the ``q`` request query parameter. For example, in a database of
        people, to search for all people with a name containing a "y", the
        client would make a :http:method:`get` request to ``/api/person`` with
        query parameter as follows::

            q={"filters": [{"name": "name", "op": "like", "val": "%y%"}]}

        If multiple objects meet the criteria of the search, the response has
        :http:status:`200` and content of the form::

            {"objects": [{"name": "Mary"}, {"name": "Byron"}, ...]}

        If the result of the search is a single instance of the model, the JSON
        representation of that instance would be the top-level object in the
        content of the response::

            {"name": "Mary", ...}

        For more information SQLAlchemy functions and operators for use in
        filters, see the `SQLAlchemy SQL expression tutorial
        <http://docs.sqlalchemy.org/en/latest/core/tutorial.html>`_.

        The general structure of request data as a JSON string is as follows::

            {
              "type": "one",
              "order_by": [{"field": "age", "direction": "asc"}],
              "limit": 2,
              "offset": 1,
              "filters":
                [
                  {"name": "name", "val": "%y%", "op": "like"},
                  {"name": "age", "val": [18, 19, 20, 21], "op": "in"},
                  {"name": "age", "op": "gt", "field": "height"},
                  ...
                ],
              "functions":
                [
                  {"name": "sum", "field": "age"},
                  ...
                ]
            }

        For a complete description of all possible search parameters, see
        :ref:`search`.

        """
        # try to get search query from the request query parameters
        try:
            data = json.loads(request.args.get('q', '{}'))
        except (TypeError, ValueError, OverflowError):
            return jsonify_status_code(400, message='Unable to decode data')

        # If the query parameters specify that at least one function should be
        # executed, return the result of executing that function. If no
        # functions are specified, perform a search and return the instances
        # which match that search.
        if 'functions' in data:
            # TODO data['functions'] may be poorly defined here...
            result = evaluate_functions(self.model, data['functions'])
            return jsonify(result)

        # there were no functions specified, so perform a filtered search
        try:
            result = search(self.model, data)
        except NoResultFound:
            return jsonify(message='No result found')
        except MultipleResultsFound:
            return jsonify(message='Multiple results found')

        # create a placeholder for relations of the returned models
        relations = self.model.get_relations()
        deep = dict(zip(relations, [{}] * len(relations)))

        # for security purposes, don't transmit list as top-level JSON
        if isinstance(result, list):
            result = [x.to_dict(deep) for x in result]
            return jsonify(objects=result)
        else:
            return jsonify(result.to_dict(deep))

    # TODO should this exist?
    def _patch_many(self):
        """Updates each of the instances of the model which match the query
        string.

        The ``request.data`` field should be filled with a JSON string that
        contains an object with two fields: query and form. The first one
        should have an object that looks the same as the one passed to the
        ``search`` method. The second field (form) should contain an object
        with all fields that will be passed to the ``update()`` method.

        """
        # TODO this code is common to patch
        try:
            data = json.loads(request.data)
        except (TypeError, ValueError, OverflowError):
            return jsonify_status_code(400, message='Unable to decode data')
        # build the query dictionary from the request query string
        query = create_query(self.model, data)

        # TODO this code is common to patch
        if len(data) == 0:
            return make_response(None, 204)

        # TODO this code is common to patch
        relations = set(self._update_relations(query, data))
        field_list = set(data.keys()) ^ relations
        originalparams = dict((field, data[field]) for field in field_list)

        # Special case: if there are any dates, convert the string form of the
        # date into an instance of the Python ``datetime`` object.
        params = {}
        for key, val in originalparams.iteritems():
            fieldtype = getattr(self.model, key).property.columns[0].type
            if isinstance(fieldtype, Date) or isinstance(fieldtype, DateTime):
                params[key] = parse_datetime(val)
            else:
<<<<<<< HEAD
                params[key] = val
=======
                vssubparams = _validate_field_list(
                    submodel.__name__, subparams, subparams.keys())
                subinst = submodel.get_or_create(**vssubparams)[0]
            for instance in query:
                getattr(instance, col).append(subinst)

        # Now is the time to handle relations being removed from a field
        # of the instance. We'll do nothing here if there's no id param
        for subparams in from_request.get('remove', ()):
            try:
                remove = subparams.pop('__delete__')
            except KeyError:
                remove = False
            if 'id' in subparams:
                subinst = submodel.get_by(id=subparams['id'])
            else:
                vssubparams = _validate_field_list(
                    submodel.__name__, subparams, subparams.keys())
                subinst = submodel.get_by(**vssubparams)
            for instance in query:
                field = getattr(instance, col)
                field.remove(subinst)
            if remove:
                subinst.delete()

        fields.append(col)
    return fields


@blueprint.route('/<modelname>/', methods=('PUT',))
def update(modelname):
    """Calls the .update() method in a set of results.

    The ``request.data`` field should be filled with a JSON string that
    contains an object with two fields: query and form. The first one
    should have an object that looks the same as the one passed to the
    ``search`` method. The second field (form) should contain an object
    with all fields that will be passed to the ``update()`` method.

    `modelname`

        The name of the model that the update will be done.
    """
    model = getattr(CONFIG['models'], modelname)
    try:
        data = loads(request.data)
    except (TypeError, ValueError, OverflowError):
        return dumps({'status': 'error', 'message': 'Unable to decode data'})
    query = _build_query(model, data.get('query', {}))

    relations = set(update_relations(model, query, data['form']))
    field_list = set(data['form'].keys()) ^ relations
    params = _validate_field_list(modelname, data['form'], field_list)

    # We got an error :(
    if isinstance(params, basestring):
        return params
>>>>>>> 8aba507b

        # Let's update all instances present in the query
        num_modified = 0
        if params:
            num_modified = query.update(params, False)
        session.commit()

        return jsonify(num_modified=num_modified)

    def get(self, instid):
        """Returns a JSON representation of an instance of model with the
        specified name.

        If ``instid`` is ``None``, this method returns the result of a search
        with parameters specified in the query string of the request. If no
        search parameters are specified, this method returns all instances of
        the specified model.

        If ``instid`` is an integer, this method returns the instance of the
        model with that identifying integer. (Implementation note: the
        underlying implementation uses the :func:`elixir.entity.Entity.get_by`
        method.) If no such instance exists, this method responds with
        :http:status:`404`.

        """
        if instid is None:
            return self._search()
        inst = self.model.get_by(id=instid)
        if inst is None:
            abort(404)
        relations = self.model.get_relations()
        deep = dict(zip(relations, [{} for n in range(len(relations))]))
        return jsonify(inst.to_dict(deep))

    def delete(self, instid):
        """Removes the specified instance of the model with the specified name
        from the database.

        Since :http:method:`delete` is an idempotent method according to the
        :rfc:`2616`, this method responds with :http:status:`204` regardless of
        whether an object was deleted.

        """
        inst = self.model.get_by(id=instid)
        if inst is not None:
            inst.delete()
            session.commit()
        return make_response(None, 204)

    def post(self):
        """Creates a new instance of a given model based on request data.

        This function parses the string contained in
        :attr:`flask.request.data`` as a JSON object and then validates it with
        a validator specified in the constructor of this class.

        The :attr:`flask.request.data` attribute will be parsed as a JSON
        object containing the mapping from field name to value to which to
        initialize the created instance of the model.

        After that, it separates all columns that defines relationships with
        other entities, creates a model with the simple columns and then
        creates instances of these submodels and associates them with the
        related fields. This happens only at the first level of nesting.

        Currently, this method can only handle instantiating a model with a
        single level of relationship data.

        """
        # try to read the parameters for the model from the body of the request
        try:
            params = json.loads(request.data)
        except (TypeError, ValueError, OverflowError):
            return jsonify_status_code(400, message='Unable to decode data')

        # Getting the list of relations that will be added later
        cols = self.model.get_columns()
        relations = self.model.get_relations()

        # Looking for what we're going to set on the model right now
        colkeys = cols.keys()
        paramkeys = params.keys()
        props = set(colkeys).intersection(paramkeys).difference(relations)

        # Instantiate the model with the parameters
        instance = self.model(**dict([(i, params[i]) for i in props]))

        # Handling relations, a single level is allowed
        for col in set(relations).intersection(paramkeys):
            submodel = cols[col].property.mapper.class_
            for subparams in params[col]:
                subinst = get_or_create(submodel, **subparams)[0]
                getattr(instance, col).append(subinst)

        # add the created model to the session
        session.add(instance)
        session.commit()

        return jsonify_status_code(201, id=instance.id)

    def patch(self, instid):
        """Updates the instance specified by ``instid`` of the named model, or
        updates multiple instances if ``instid`` is ``None``.

        The :attr:`flask.request.data` attribute will be parsed as a JSON
        object containing the mapping from field name to value to which to
        update the specified instance or instances.

        If ``instid`` is ``None``, the query string will be used to search for
        instances (using the :func:`_search` method), and all matching
        instances will be updated according to the content of the request data.
        See the :func:`_search` documentation on more information about search
        parameters for restricting the set of instances on which updates will
        be made in this case.

        """
        # TODO this code is common to _patch_many
        # if no instance is specified, try to patch many using a search
        if instid is None:
            return self._patch_many()
        
        # try to load the fields/values to update from the body of the request
        try:
            data = json.loads(request.data)
        except (TypeError, ValueError, OverflowError):
            return jsonify_status_code(400, message='Unable to decode data')

        # TODO this code is common to _patch_many
        # If there is no data to update, just return HTTP 204 No Content.
        if len(data) == 0:
            return make_response(None, 204)

        # TODO this code is common to _patch_many
        relations = set(self._update_relations([self.model.get_by(id=instid)],
                                               data))
        field_list = set(data.keys()) ^ relations
        originalparams = dict((field, data[field]) for field in field_list)

        # Special case: if there are any dates, convert the string form of the
        # date into an instance of the Python ``datetime`` object.
        params = {}
        for key, val in originalparams.iteritems():
            fieldtype = getattr(self.model, key).property.columns[0].type
            if isinstance(fieldtype, Date) or isinstance(fieldtype, DateTime):
                params[key] = parse_datetime(val)
            else:
                params[key] = val

        # Let's update field by field
        # TODO can this be made the same as in _patch_many?
        inst = self.model.get_by(id=instid)
        for field in field_list:
            setattr(inst, field, params[field])
        session.commit()

        # return the updated object
        return self.get(instid)


class APIManager(object):
    """TODO fill me in."""

    def __init__(self, app):
        """TODO fill me in.

        ``app`` is the :class:`flask.Flask` object containing the user's Flask
        application.

        """
        self.app = app

    # alternately: def add_api(modelname, readonly=True):
    def create_api(self, model, methods=['GET'], url_prefix='/api'):
        """Creates a ReSTful API interface as a blueprint and registers it on
        the :class:`flask.Flask` application specified in the constructor to
        this class.

        The endpoints for the API for ``model`` will be available at
        ``<url_prefix>/<modelname>``, where ``<url_prefix>`` is the last
        parameter to this function and ``<modelname>`` is the lowercase string
        representation of the model class, as accessed by
        ``model.__name__``. (If any black magic was performed on
        ``model.__name__``, this will be reflected in the endpoint URL.)

        This function must be called at most once for each model for which you
        wish to create a ReSTful API. Its behavior (for now) is undefined if
        called more than once.

        ``model`` is the :class:`elixir.entity.Entity` class for which a
        ReSTful interface will be created. Note this must be a class, not an
        instance of a class.

        ``methods`` specify the HTTP methods which will be made available on
        the ReSTful API for the specified model, subject to the following
        caveats:
        * If :http:method:`get` is in this list, the API will allow getting a
          single instance of the model, getting all instances of the model, and
          searching the model using search parameters.
        * If :http:method:`patch` is in this list, the API will allow updating
          a single instance of the model, updating all instances of the model,
          and updating a subset of all instances of the model specified using
          search parameters.
        * If :http:method:`delete` is in this list, the API will allow deletion
          of a single instance of the model per request.
        * If :http:method:`post` is in this list, the API will allow posting a
          new instance of the model per request.
        The default list of methods provides a read-only interface (that is,
        only :http:method:`get` requests are allowed).

        ``url_prefix`` specifies the URL prefix at which this API will be
        accessible.

        """
        modelname = model.__name__
        methods = frozenset(methods)
        # sets of methods used for different types of endpoints
        no_instance_methods = methods & {'POST'}
        possibly_empty_instance_methods = methods & {'GET', 'PATCH'}
        instance_methods = methods & {'GET', 'PATCH', 'DELETE'}
        # the base URL of the endpoints on which requests will be made
        collection_endpoint = '/{}'.format(modelname)
        instance_endpoint = collection_endpoint + '/<int:instid>'
        # the name of the API, for use in creating the view and the blueprint
        apiname = '{}api'.format(modelname)
        # the view function for the API for this model
        api_view = API.as_view(apiname, model)
        # add the URL rules to the blueprint: the first is for methods on the
        # collection only, the second is for methods which may or may not
        # specify an instance, the third is for methods which must specify an
        # instance
        # TODO what should the second argument here be?
        # TODO should the url_prefix be specified here or in register_blueprint
        blueprint = Blueprint(apiname, __name__, url_prefix=url_prefix)
        blueprint.add_url_rule(collection_endpoint,
                               methods=no_instance_methods, view_func=api_view)
        blueprint.add_url_rule(collection_endpoint, defaults={'instid': None},
                               methods=possibly_empty_instance_methods,
                               view_func=api_view)
        blueprint.add_url_rule(instance_endpoint, methods=instance_methods,
                               view_func=api_view)
        # register the blueprint on the app
        self.app.register_blueprint(blueprint)<|MERGE_RESOLUTION|>--- conflicted
+++ resolved
@@ -39,7 +39,6 @@
 from collections import namedtuple
 import json
 
-<<<<<<< HEAD
 from dateutil.parser import parse as parse_datetime
 from elixir import session
 from flask import abort
@@ -58,10 +57,6 @@
 from .search import evaluate_functions
 from .search import search
 
-=======
-__all__ = 'blueprint',
->>>>>>> 8aba507b
-
 __all__ = 'APIManager',
 
 
@@ -83,43 +78,6 @@
     requests, for both collections of models and individual models.
 
     """
-<<<<<<< HEAD
-=======
-    model = getattr(CONFIG['models'], modelname)
-
-    try:
-        params = getattr(CONFIG['validators'],
-                         modelname)().to_python(loads(request.data))
-    except (TypeError, ValueError, OverflowError):
-        return dumps({'status': 'error', 'message': 'Unable to decode data'})
-    except Invalid, exc:
-        return dumps({'status': 'error', 'message': 'Validation error',
-                      'error_list': exc.unpack_errors()})
-
-    # Getting the list of relations that will be added later
-    cols = model.get_columns()
-    relations = model.get_relations()
-
-    # Looking for what we're going to set to the model right now
-    props = set(cols.keys()).intersection(params.keys()).difference(relations)
-    instance = model(**dict([(i, params[i]) for i in props]))
-
-    # Handling relations, a single level is allowed
-    for col in set(relations).intersection(params.keys()):
-        submodel = cols[col].property.mapper.class_
-        subvalidator = getattr(CONFIG['validators'], submodel.__name__)
-        for subparams in params[col]:
-            subparams = subvalidator.to_python(subparams)
-            subinst = submodel.get_or_create(**subparams)[0]
-            getattr(instance, col).append(subinst)
-
-    session.add(instance)
-    session.commit()
-
-    # We return a ok message and the just created instance id
-    return dumps({'status': 'ok', 'message': 'You rock!', 'id': instance.id})
-
->>>>>>> 8aba507b
 
     def __init__(self, model, *args, **kw):
         """Calls the constructor of the superclass and specifies the model for
@@ -321,67 +279,7 @@
             if isinstance(fieldtype, Date) or isinstance(fieldtype, DateTime):
                 params[key] = parse_datetime(val)
             else:
-<<<<<<< HEAD
                 params[key] = val
-=======
-                vssubparams = _validate_field_list(
-                    submodel.__name__, subparams, subparams.keys())
-                subinst = submodel.get_or_create(**vssubparams)[0]
-            for instance in query:
-                getattr(instance, col).append(subinst)
-
-        # Now is the time to handle relations being removed from a field
-        # of the instance. We'll do nothing here if there's no id param
-        for subparams in from_request.get('remove', ()):
-            try:
-                remove = subparams.pop('__delete__')
-            except KeyError:
-                remove = False
-            if 'id' in subparams:
-                subinst = submodel.get_by(id=subparams['id'])
-            else:
-                vssubparams = _validate_field_list(
-                    submodel.__name__, subparams, subparams.keys())
-                subinst = submodel.get_by(**vssubparams)
-            for instance in query:
-                field = getattr(instance, col)
-                field.remove(subinst)
-            if remove:
-                subinst.delete()
-
-        fields.append(col)
-    return fields
-
-
-@blueprint.route('/<modelname>/', methods=('PUT',))
-def update(modelname):
-    """Calls the .update() method in a set of results.
-
-    The ``request.data`` field should be filled with a JSON string that
-    contains an object with two fields: query and form. The first one
-    should have an object that looks the same as the one passed to the
-    ``search`` method. The second field (form) should contain an object
-    with all fields that will be passed to the ``update()`` method.
-
-    `modelname`
-
-        The name of the model that the update will be done.
-    """
-    model = getattr(CONFIG['models'], modelname)
-    try:
-        data = loads(request.data)
-    except (TypeError, ValueError, OverflowError):
-        return dumps({'status': 'error', 'message': 'Unable to decode data'})
-    query = _build_query(model, data.get('query', {}))
-
-    relations = set(update_relations(model, query, data['form']))
-    field_list = set(data['form'].keys()) ^ relations
-    params = _validate_field_list(modelname, data['form'], field_list)
-
-    # We got an error :(
-    if isinstance(params, basestring):
-        return params
->>>>>>> 8aba507b
 
         # Let's update all instances present in the query
         num_modified = 0
